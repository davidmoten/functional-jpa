--- conflicted
+++ resolved
@@ -1,159 +1,5 @@
 <?xml version="1.0" encoding="UTF-8"?>
 <project xmlns="http://maven.apache.org/POM/4.0.0" xmlns:xsi="http://www.w3.org/2001/XMLSchema-instance"
-<<<<<<< HEAD
-  xsi:schemaLocation="http://maven.apache.org/POM/4.0.0 http://maven.apache.org/xsd/maven-4.0.0.xsd">
-
-  <modelVersion>4.0.0</modelVersion>
-
-  <groupId>com.github.davidmoten</groupId>
-  <artifactId>functional-jpa</artifactId>
-  <version>0.1-SNAPSHOT</version>
-
-  <name>${project.artifactId}</name>
-  <description>use guava libraries with jpa objects </description>
-  <packaging>jar</packaging>
-
-  <url>http://github.com/davidmoten/functional-jpa</url>
-
-  <properties>
-    <project.build.sourceEncoding>UTF-8</project.build.sourceEncoding>
-    <cobertura.version>2.5.2</cobertura.version>
-    <project.reporting.outputEncoding>UTF-8</project.reporting.outputEncoding>
-    <guava.version>16.0.1</guava.version>
-    <maven.compiler.target>1.6</maven.compiler.target>
-    <hibernate.version>3.5.4-Final</hibernate.version>
-  </properties>
-
-  <licenses>
-    <license>
-      <name>The Apache Software License, Version 2.0</name>
-      <url>http://www.apache.org/licenses/LICENSE-2.0.txt</url>
-      <distribution>repo</distribution>
-      <comments>A business-friendly OSS license</comments>
-    </license>
-  </licenses>
-
-  <ciManagement>
-    <system>CloudBees</system>
-    <url>https://xuml-tools.ci.cloudbees.com</url>
-  </ciManagement>
-
-  <issueManagement>
-    <system>GitHub</system>
-    <url>https://github.com/davidmoten/functional-jpa/issues</url>
-  </issueManagement>
-
-  <inceptionYear>2013</inceptionYear>
-  <developers>
-    <developer>
-      <id>dave</id>
-      <name>Dave Moten</name>
-      <url>https://github.com/davidmoten/</url>
-      <roles>
-        <role>architect</role>
-        <role>developer</role>
-      </roles>
-      <timezone>+10</timezone>
-    </developer>
-  </developers>
-
-  <scm>
-    <connection>scm:git:git@github.com:davidmoten/logan.git</connection>
-    <developerConnection>scm:git:git@github.com:davidmoten/logan.git</developerConnection>
-    <url>scm:git:git@github.com:davidmoten/logan.git</url>
-  </scm>
-
-  <dependencies>
-    <dependency>
-      <groupId>com.google.guava</groupId>
-      <artifactId>guava</artifactId>
-      <version>${guava.version}</version>
-    </dependency> 
-
-    <dependency>
-      <groupId>org.hibernate.javax.persistence</groupId>
-      <artifactId>hibernate-jpa-2.0-api</artifactId>
-      <version>1.0.0.Final</version>
-      <scope>provided</scope>
-    </dependency>
-
-    <dependency>
-      <groupId>com.googlecode.funcito</groupId>
-      <artifactId>funcito</artifactId>
-      <version>1.3.0</version>
-    </dependency>
-    
-    <dependency>
-      <groupId>com.netflix.rxjava</groupId>
-      <artifactId>rxjava-core</artifactId>
-      <version>0.17.0</version>
-      <optional>true</optional>
-    </dependency>
-    
-
-    <!-- Test Dependencies -->
-    <dependency>
-      <groupId>junit</groupId>
-      <artifactId>junit</artifactId>
-      <version>4.11</version>
-      <scope>test</scope>
-    </dependency>
-
-    <dependency>
-      <groupId>org.easymock</groupId>
-      <artifactId>easymock</artifactId>
-      <version>3.2</version>
-      <scope>test</scope>
-    </dependency>
-
-    <dependency>
-      <groupId>org.hibernate</groupId>
-      <artifactId>hibernate-entitymanager</artifactId>
-      <version>${hibernate.version}</version>
-      <scope>test</scope>
-    </dependency>
-
-    <dependency>
-      <groupId>org.slf4j</groupId>
-      <artifactId>slf4j-api</artifactId>
-      <version>1.5.8</version>
-    </dependency>
-
-    <dependency>
-      <groupId>org.slf4j</groupId>
-      <artifactId>slf4j-log4j12</artifactId>
-      <version>1.5.8</version>
-      <scope>test</scope>
-    </dependency>
-
-    <dependency>
-      <groupId>log4j</groupId>
-      <artifactId>log4j</artifactId>
-      <version>1.2.14</version>
-      <optional>true</optional>
-    </dependency>
-
-    <dependency>
-      <groupId>com.h2database</groupId>
-      <artifactId>h2</artifactId>
-      <version>1.3.175</version>
-      <scope>test</scope>
-    </dependency>
-  </dependencies>
-
-  <build>
-    <plugins>
-      <plugin>
-        <artifactId>maven-compiler-plugin</artifactId>
-        <version>3.0</version>
-        <configuration>
-          <source>${maven.compiler.target}</source>
-          <target>${maven.compiler.target}</target>
-        </configuration>
-      </plugin>
-    </plugins>
-  </build>
-=======
 	xsi:schemaLocation="http://maven.apache.org/POM/4.0.0 http://maven.apache.org/xsd/maven-4.0.0.xsd">
 
 	<modelVersion>4.0.0</modelVersion>
@@ -259,7 +105,7 @@
 		<dependency>
 			<groupId>com.netflix.rxjava</groupId>
 			<artifactId>rxjava-core</artifactId>
-			<version>0.17.1</version>
+			<version>0.17.0</version>
 			<optional>true</optional>
 		</dependency>
 
@@ -297,7 +143,6 @@
 			<version>${hibernate.version}</version>
 			<scope>test</scope>
 		</dependency>
-
 
 		<dependency>
 			<groupId>org.slf4j</groupId>
@@ -425,6 +270,5 @@
 			</plugin>
 		</plugins>
 	</build>
->>>>>>> 6e225749
 
 </project>